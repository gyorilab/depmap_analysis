--- conflicted
+++ resolved
@@ -319,45 +319,7 @@
     depmap_date = depmap_date or ymd_now
     tstart = time()
 
-<<<<<<< HEAD
-    with mp.Pool() as pool:
-        MAX_SUB = 512
-        n_sub = min(n_chunks, MAX_SUB)
-        chunksize = get_chunk_size(n_sub, estim_pairs)
-
-        # Pick one more so we don't do more than MAX_SUB
-        chunksize += 1 if n_sub == MAX_SUB else 0
-        chunk_iter = batch_iter(
-            iterator=corr_matrix_to_generator(corr_z, subset_list=subset_list),
-            batch_size=chunksize,
-            return_func=list
-        )
-        for chunk in chunk_iter:
-            pool.apply_async(func=_match_correlation_body,
-                             # args should match the args for func
-                             args=(
-                                 chunk,
-                                 expl_types,
-                                 stats_columns,
-                                 expl_cols,
-                                 bool_columns,
-                                 graph_type,
-                                 apriori_explained,
-                                 allowed_ns,
-                                 allowed_sources,
-                                 is_a_part_of,
-                                 immediate_only,
-                                 return_unexplained,
-                                 reactome_dict,
-                                 indranet
-                             ),
-                             callback=success_callback,
-                             error_callback=error_callback)
-
-        logger.info('Done submitting work to pool workers')
-        pool.close()
-        pool.join()
-=======
+
     # Set args for _match_correlation_body
     match_args = (
         expl_types,
@@ -422,7 +384,6 @@
                                             max_pairs=max_pairs,
                                             shuffle=shuffle)
         _single_proc_matching(pair_gen, *match_args)
->>>>>>> 75149835
 
     print(f'Execution time: {time() - tstart} seconds')
     print(f'Done at {datetime.now().strftime("%H:%M:%S")}')
@@ -445,7 +406,6 @@
                 f'{len(output_list)} results')
     for stats_dict, expl_dict in output_list:
         explainer.stats_df = pd.concat(
-<<<<<<< HEAD
             [explainer.stats_df, pd.DataFrame(data=stats_dict)],
             ignore_index=True
         )
@@ -453,12 +413,7 @@
             [explainer.expl_df, pd.DataFrame(data=expl_dict)],
             ignore_index=True
         )
-=======
-            [explainer.stats_df, pd.DataFrame(data=stats_dict)]
-        )
-        explainer.expl_df = explainer.expl_df.append(other=pd.DataFrame(
-            data=expl_dict))
->>>>>>> 75149835
+
 
     return explainer
 
